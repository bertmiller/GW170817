--- conflicted
+++ resolved
@@ -10,28 +10,17 @@
     CDF_THRESHOLD,
     HOST_Z_MAX_FALLBACK,
 )
-<<<<<<< HEAD
 from .global_mcmc import (
     run_global_mcmc,
     process_global_mcmc_samples,
     save_global_samples,
 )
-=======
->>>>>>> 1970792d
 from .multi_event_data_manager import (
     EventDataPackage,
     load_multi_event_config,
     prepare_event_data,
     prepare_all_event_data,
 )
-<<<<<<< HEAD
-from .global_mcmc import (
-    run_global_mcmc,
-    process_global_mcmc_samples,
-    save_global_samples,
-)
-=======
->>>>>>> 1970792d
 
 __all__ = [
     "Config",
@@ -46,20 +35,11 @@
     "NSIDE_SKYMAP",
     "CDF_THRESHOLD",
     "HOST_Z_MAX_FALLBACK",
-<<<<<<< HEAD
-    "run_global_mcmc",
-    "process_global_mcmc_samples",
-    "save_global_samples",
-=======
->>>>>>> 1970792d
     "EventDataPackage",
     "load_multi_event_config",
     "prepare_event_data",
     "prepare_all_event_data",
-<<<<<<< HEAD
     "run_global_mcmc",
     "process_global_mcmc_samples",
     "save_global_samples",
-=======
->>>>>>> 1970792d
 ]